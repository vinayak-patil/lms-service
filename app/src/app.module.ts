import { Module } from '@nestjs/common';
import { ConfigModule } from '@nestjs/config';
<<<<<<< HEAD
import { ModulesModule } from './modules/modules.module';
import { LessonsModule } from './lessons/lessons.module';
import { MediaModule } from './media/media.module';
import { AppController } from './app.controller';
import { CommonModule } from './common/common.module';
import { DatabaseModule } from './common/database.module';
import { CoursesModule } from './courses/courses.module';
import { AppService } from './app.service';
import { EnrollmentsModule } from './enrollments/enrollments.module';
=======
import { AppController } from './app.controller';
import { DatabaseModule } from './common/database.module';
import { AppService } from './app.service';
import { HealthModule } from './health/health.module';

>>>>>>> cf362de3
@Module({
  imports: [
    // Configuration
    ConfigModule.forRoot({
      isGlobal: true,
      envFilePath: ['.env'],
    }),
<<<<<<< HEAD
    DatabaseModule,
    // Common module
    CommonModule,    
    // Feature modules
    CoursesModule,
    ModulesModule,
    LessonsModule,
    MediaModule,
    EnrollmentsModule,
=======
    
    // Database
    DatabaseModule,
    HealthModule
    
>>>>>>> cf362de3
  ],
  controllers: [AppController],
  providers: [AppService],
})
export class AppModule{}<|MERGE_RESOLUTION|>--- conflicted
+++ resolved
@@ -1,6 +1,5 @@
 import { Module } from '@nestjs/common';
 import { ConfigModule } from '@nestjs/config';
-<<<<<<< HEAD
 import { ModulesModule } from './modules/modules.module';
 import { LessonsModule } from './lessons/lessons.module';
 import { MediaModule } from './media/media.module';
@@ -10,13 +9,7 @@
 import { CoursesModule } from './courses/courses.module';
 import { AppService } from './app.service';
 import { EnrollmentsModule } from './enrollments/enrollments.module';
-=======
-import { AppController } from './app.controller';
-import { DatabaseModule } from './common/database.module';
-import { AppService } from './app.service';
 import { HealthModule } from './health/health.module';
-
->>>>>>> cf362de3
 @Module({
   imports: [
     // Configuration
@@ -24,7 +17,6 @@
       isGlobal: true,
       envFilePath: ['.env'],
     }),
-<<<<<<< HEAD
     DatabaseModule,
     // Common module
     CommonModule,    
@@ -34,13 +26,7 @@
     LessonsModule,
     MediaModule,
     EnrollmentsModule,
-=======
-    
-    // Database
-    DatabaseModule,
     HealthModule
-    
->>>>>>> cf362de3
   ],
   controllers: [AppController],
   providers: [AppService],
