import {
  Controller,
  Get,
  Post,
  Delete,
  Body,
  Param,
  Query,
  UseInterceptors,
  UploadedFile,
  ParseUUIDPipe,
<<<<<<< HEAD
  Put,
  HttpStatus,
  HttpCode,
  BadRequestException,
=======
  Patch,
>>>>>>> ac524708
} from '@nestjs/common';
import { FileInterceptor } from '@nestjs/platform-express';
import {
  ApiTags,
  ApiOperation,
  ApiResponse,
  ApiConsumes,
  ApiBody,
  ApiParam,
  ApiQuery,
} from '@nestjs/swagger';
import { LessonsService } from './lessons.service';
import { CreateLessonDto } from './dto/create-lesson.dto';
import { UpdateLessonDto } from './dto/update-lesson.dto';
import { PaginationDto } from '../common/dto/pagination.dto';
import { API_IDS } from '../common/constants/api-ids.constant';
import { CommonQueryDto } from '../common/dto/common-query.dto';
import { ApiId } from '../common/decorators/api-id.decorator';
import { Lesson } from './entities/lesson.entity';
import { FileUploadService } from '../common/services/file-upload.service';
import { TenantOrg } from '../common/decorators/tenant-org.decorator';

@ApiTags('Lessons')
@Controller('lessons')
export class LessonsController {
  constructor(
    private readonly lessonsService: LessonsService,
    private readonly fileUploadService: FileUploadService,
  ) {}

  @Post()
  @ApiId(API_IDS.CREATE_LESSON)
  @ApiOperation({ summary: 'Create a new lesson' })
  @ApiBody({ type: CreateLessonDto })
  @ApiResponse({ 
    status: 201, 
    description: 'Lesson created successfully', 
    type: Lesson 
  })
  @ApiResponse({ status: 400, description: 'Bad request' })
  @ApiConsumes('multipart/form-data')
  @UseInterceptors(FileInterceptor('image'))
  async createLesson(
    @Body() createLessonDto: CreateLessonDto,
    @Query() query: CommonQueryDto,
    @TenantOrg() tenantOrg: { tenantId: string; organisationId: string },
    @UploadedFile() file?: Express.Multer.File,
  ) {
    let imagePath: string | undefined;

    try {
      if (file) {
        // Upload file and get the path
        imagePath = await this.fileUploadService.uploadFile(file, { type: 'lesson' });
      }
    } catch (error) {
      throw new BadRequestException('Failed to upload file' + error.message);
    }

    const lesson = await this.lessonsService.create(
      {
        ...createLessonDto,
        image: imagePath,
      },
      query.userId,
      tenantOrg.tenantId,
      tenantOrg.organisationId,
    );
    return lesson;
  }

  @Get()
  @ApiId(API_IDS.GET_ALL_LESSONS)
  @ApiOperation({ summary: 'Get all lessons' })
  @ApiResponse({ status: 200, description: 'Lessons retrieved successfully' })
  @ApiQuery({ name: 'status', required: false, enum: ['published', 'unpublished', 'archived'] })
  @ApiQuery({ name: 'format', required: false, enum: ['video', 'document', 'quiz', 'event'] })
  @ApiQuery({ name: 'page', required: false, type: Number })
  @ApiQuery({ name: 'limit', required: false, type: Number })
  async getAllLessons(
    @Query() paginationDto: PaginationDto,
    @TenantOrg() tenantOrg: { tenantId: string; organisationId: string },
    @Query('status') status?: string,
    @Query('format') format?: string,
  ) {
    return this.lessonsService.findAll(
      paginationDto, 
      status, 
      format, 
      tenantOrg.tenantId,
      tenantOrg.organisationId
    );
  }
  
  @Get(':lessonId')
  @ApiId(API_IDS.GET_LESSON_BY_ID)
  @ApiOperation({ summary: 'Get lesson by ID' })
  @ApiResponse({ status: 200, description: 'Lesson retrieved successfully' })
  @ApiResponse({ status: 404, description: 'Lesson not found' })
  @ApiParam({ name: 'lessonId', type: String, format: 'uuid' })
  async getLessonById(
    @Param('lessonId', ParseUUIDPipe) lessonId: string,
    @TenantOrg() tenantOrg: { tenantId: string; organisationId: string },
  ) {
    return this.lessonsService.findOne(
      lessonId,
      tenantOrg.tenantId,
      tenantOrg.organisationId
    );
  }

  @Get('module/:moduleId')
  @ApiId(API_IDS.GET_LESSONS_BY_MODULE)
  @ApiOperation({ summary: 'Get lessons by module ID' })
  @ApiResponse({ status: 200, description: 'Lessons retrieved successfully' })
  @ApiResponse({ status: 404, description: 'Module not found' })
  @ApiParam({ name: 'moduleId', type: String, format: 'uuid' })
  async getLessonsByModule(
    @Param('moduleId', ParseUUIDPipe) moduleId: string,
    @TenantOrg() tenantOrg: { tenantId: string; organisationId: string },
  ) {
    return this.lessonsService.findByModule(
      moduleId,
      tenantOrg.tenantId,
      tenantOrg.organisationId
    );
  }

  @Patch(':lessonId')
  @ApiId(API_IDS.UPDATE_LESSON)
  @ApiOperation({ summary: 'Update a lesson' })
  @ApiBody({ type: UpdateLessonDto })
  @ApiResponse({ 
    status: 200, 
    description: 'Lesson updated successfully', 
    type: Lesson 
  })
  @ApiResponse({ status: 400, description: 'Bad request' })
  @ApiResponse({ status: 404, description: 'Lesson not found' })
  @ApiConsumes('multipart/form-data')
  @UseInterceptors(FileInterceptor('image'))
  async updateLesson(
    @Param('lessonId', ParseUUIDPipe) lessonId: string,
    @Body() updateLessonDto: UpdateLessonDto,
    @Query() query: CommonQueryDto,
    @TenantOrg() tenantOrg: { tenantId: string; organisationId: string },
    @UploadedFile() file?: Express.Multer.File,
  ) {
    let imagePath: string | undefined;

    try {
      if (file) {
        // Upload file and get the path
        imagePath = await this.fileUploadService.uploadFile(file, { 
        type: 'lesson',
        lessonId,
      });
    }
    } catch (error) {
      throw new BadRequestException('Failed to upload file' + error.message);
    }

    const lesson = await this.lessonsService.update(
      lessonId,
      {
        ...updateLessonDto,
        image: imagePath,
      },
      query.userId,
      tenantOrg.tenantId,
      tenantOrg.organisationId,
    );
    return lesson;
  }

  @Delete(':lessonId')
  @ApiId(API_IDS.DELETE_LESSON)
  @HttpCode(HttpStatus.OK)
  @ApiOperation({ summary: 'Delete (archive) a lesson' })
  @ApiParam({ name: 'lessonId', type: 'string', format: 'uuid', description: 'Lesson ID' })
  @ApiResponse({ 
    status: 200, 
    description: 'Lesson deleted successfully',
    schema: {
      properties: {
        success: { type: 'boolean' },
        message: { type: 'string' }
      }
    }
  })
  @ApiResponse({ status: 404, description: 'Lesson not found' })
  async deleteLesson(
    @Param('lessonId', ParseUUIDPipe) lessonId: string,
    @Query() query: CommonQueryDto,
    @TenantOrg() tenantOrg: { tenantId: string; organisationId: string },
  ) {
    const result = await this.lessonsService.remove(
      lessonId,
      query.userId,
      tenantOrg.tenantId,
      tenantOrg.organisationId
    );
    return result;
  }

}<|MERGE_RESOLUTION|>--- conflicted
+++ resolved
@@ -9,14 +9,11 @@
   UseInterceptors,
   UploadedFile,
   ParseUUIDPipe,
-<<<<<<< HEAD
   Put,
   HttpStatus,
   HttpCode,
   BadRequestException,
-=======
   Patch,
->>>>>>> ac524708
 } from '@nestjs/common';
 import { FileInterceptor } from '@nestjs/platform-express';
 import {
