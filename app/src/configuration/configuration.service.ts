--- conflicted
+++ resolved
@@ -1,10 +1,8 @@
 import { BadRequestException, Injectable, InternalServerErrorException, NotFoundException } from '@nestjs/common';
 import * as fs from 'fs';
 import * as path from 'path';
-import { HttpService } from '@nestjs/axios';
 import axios from 'axios';
 import { ConfigService } from '@nestjs/config';
-import { TenantContext } from '../common/tenant/tenant.context';
 import { RESPONSE_MESSAGES } from '../common/constants/response-messages.constant';
 import { TenantConfigValue } from './interfaces/tenant-config.interface';
 import { CacheService } from '../cache/cache.service';
@@ -29,12 +27,7 @@
 
   constructor(
     private readonly configService: ConfigService,
-<<<<<<< HEAD
-    private readonly httpService: HttpService,
-    private readonly tenantContext: TenantContext,
-=======
     private readonly cacheService: CacheService,
->>>>>>> 54116fb2
   ) {
     // Load LMS config
     this.loadLmsConfig();
