import {
  Controller,
  Get,
  Post,
  Body,
  Param,
  Patch,
  Delete,
  Query,
  ParseUUIDPipe,
  HttpStatus,
  HttpCode,
  UseInterceptors,
  UploadedFile,
<<<<<<< HEAD
  InternalServerErrorException,
=======
  Put,
>>>>>>> 8995570a
} from '@nestjs/common';
import { 
  ApiTags, 
  ApiOperation, 
  ApiResponse, 
  ApiParam, 
  ApiBody, 
  ApiConsumes,
} from '@nestjs/swagger';
import { CoursesService } from './courses.service';
import { CreateCourseDto } from './dto/create-course.dto';
import { UpdateCourseDto } from './dto/update-course.dto';
import { PaginationDto } from '../common/dto/pagination.dto';
import { API_IDS } from '../common/constants/api-ids.constant';
import { Course } from './entities/course.entity';
import { FileInterceptor } from '@nestjs/platform-express';
import { SearchCourseDto } from './dto/search-course.dto';
import { CommonQueryDto } from '../common/dto/common-query.dto';
import { ApiId } from '../common/decorators/api-id.decorator';
import { TenantOrg } from '../common/decorators/tenant-org.decorator';
<<<<<<< HEAD
import { FileUploadService } from '../common/utils/local-storage.service';
import { RESPONSE_MESSAGES } from '../common/constants/response-messages.constant';
=======
import { CourseStructureDto } from '../courses/dto/course-structure.dto';
>>>>>>> 8995570a


@ApiTags('Courses')
@Controller('courses')
export class CoursesController {
  constructor(
    private readonly coursesService: CoursesService,
    private readonly fileUploadService: FileUploadService,
  ) {}

  @Post()
  @ApiId(API_IDS.CREATE_COURSE)
  @ApiOperation({ summary: 'Create a new course' })
  @ApiBody({ type: CreateCourseDto })
  @ApiResponse({ 
    status: 201, 
    description: 'Course created successfully', 
    type: Course 
  })
  @ApiResponse({ status: 400, description: 'Bad request' })
  @ApiConsumes('multipart/form-data')
  @UseInterceptors(FileInterceptor('image'))
  async createCourse(
    @Body() createCourseDto: CreateCourseDto,
    @Query() query: CommonQueryDto,
    @TenantOrg() tenantOrg: { tenantId: string; organisationId: string },
    @UploadedFile() file?: Express.Multer.File,
  ) {

    try {
      if (file) {
        // Upload file and get the path
        createCourseDto.image = await this.fileUploadService.uploadFile(file, { type: 'course' });
      }
    } catch (error) {
  throw new InternalServerErrorException(`${RESPONSE_MESSAGES.ERROR.FAILED_TO_UPLOAD_FILE}: ${error.message}`);
    }
<<<<<<< HEAD

      const course = await this.coursesService.create(
        createCourseDto,
        query.userId,
        tenantOrg.tenantId,
        tenantOrg.organisationId,
      );

      return course;
=======
    const course = await this.coursesService.create(
      createCourseDto,
      query.userId, 
      tenantOrg.tenantId,
      tenantOrg.organisationId,
    );
    return course;
>>>>>>> 8995570a
  }

  @Get('search')
  @ApiId(API_IDS.SEARCH_COURSES)  
  @ApiOperation({ 
    summary: 'Search and filter courses',
    description: 'Search and filter courses with various criteria including keyword search and multiple filters'
  })
  @ApiResponse({ 
    status: 200, 
    description: 'Search results retrieved successfully',
    schema: {
      properties: {
        items: {
          type: 'array',
          items: { $ref: '#/components/schemas/Course' }
        },
        total: { type: 'number' }
      }
    }
  })
  async searchCourses(
    @Query() searchDto: SearchCourseDto,
    @TenantOrg() tenantOrg: { tenantId: string; organisationId: string },
  ) {
    const { page, limit, ...filters } = searchDto;
    const paginationDto = new PaginationDto();
    paginationDto.page = page;
    paginationDto.limit = limit;
    
    return this.coursesService.search(
      filters,
      paginationDto,
      tenantOrg.tenantId,
      tenantOrg.organisationId
    );
  }

  @Get(':courseId')
  @ApiId(API_IDS.GET_COURSE_BY_ID)
  @ApiOperation({ summary: 'Get a course by ID' })
  @ApiParam({ name: 'courseId', type: 'string', format: 'uuid', description: 'Course ID' })
  @ApiResponse({ 
    status: 200, 
    description: 'Course retrieved successfully', 
    type: Course 
  })
  @ApiResponse({ status: 404, description: 'Course not found' })
  async getCourseById(
    @Param('courseId', ParseUUIDPipe) courseId: string,
    @TenantOrg() tenantOrg: { tenantId: string; organisationId: string },
  ) {
    const course = await this.coursesService.findOne(
      courseId,
      tenantOrg.tenantId,
      tenantOrg.organisationId
    );
    return course;
  }

  @Get(':courseId/hierarchy')
  @ApiId(API_IDS.GET_COURSE_HIERARCHY)
  @ApiOperation({ summary: 'Get course hierarchy (with modules and lessons)' })
  @ApiParam({ name: 'courseId', type: 'string', format: 'uuid', description: 'Course ID' })
  @ApiResponse({ 
    status: 200, 
    description: 'Course hierarchy retrieved successfully',
    schema: {
      properties: {
        id: { type: 'string', format: 'uuid' },
        title: { type: 'string' },
        modules: { 
          type: 'array',
          items: {
            properties: {
              id: { type: 'string', format: 'uuid' },
              title: { type: 'string' },
              lessons: { type: 'array', items: { $ref: '#/components/schemas/Lesson' } }
            }
          }
        }
      }
    }
  })
  @ApiResponse({ status: 404, description: 'Course not found' })
  async getCourseHierarchyById(
    @Param('courseId', ParseUUIDPipe) courseId: string,
    @TenantOrg() tenantOrg: { tenantId: string; organisationId: string },
  ) {
    const courseHierarchy = await this.coursesService.findCourseHierarchy(
      courseId,
      tenantOrg.tenantId,
      tenantOrg.organisationId
    );
    return courseHierarchy;
  }

  @Get(':courseId/hierarchy/tracking/:userId')
  @ApiId(API_IDS.GET_COURSE_HIERARCHY_WITH_TRACKING)
  @ApiOperation({ summary: 'Get course hierarchy with user tracking information' })
  @ApiParam({ name: 'courseId', type: 'string', format: 'uuid', description: 'Course ID' })
  @ApiResponse({ 
    status: 200, 
    description: 'Course hierarchy with tracking retrieved successfully',
    schema: {
      properties: {
        courseId: { type: 'string', format: 'uuid' },
        title: { type: 'string' },
        progress: { type: 'number' },
        modules: { 
          type: 'array',
          items: {
            properties: {
              moduleId: { type: 'string', format: 'uuid' },
              title: { type: 'string' },
              lessons: { 
                type: 'array', 
                items: { 
                  properties: {
                    lessonId: { type: 'string', format: 'uuid' },
                    title: { type: 'string' },
                    tracking: {
                      properties: {
                        status: { type: 'string', enum: ['started', 'in_progress', 'completed', 'failed'] },
                        progress: { type: 'number' }
                      }
                    }
                  }
                } 
              }
            }
          }
        }
      }
    }
  })
  @ApiResponse({ status: 404, description: 'Course not found' })
  async getCourseHierarchyWithTracking(
    @Param('courseId', ParseUUIDPipe) courseId: string,
    @Param('userId', ParseUUIDPipe) userId: string,
    @TenantOrg() tenantOrg: { tenantId: string; organisationId: string },
  ) {
    const courseHierarchyWithTracking = await this.coursesService.findCourseHierarchyWithTracking(
      courseId, 
      userId,
      tenantOrg.tenantId,
      tenantOrg.organisationId
      );
    return courseHierarchyWithTracking;
  }

  @Patch(':courseId')
  @ApiId(API_IDS.UPDATE_COURSE)
  @ApiOperation({ summary: 'Update a course' })
  @ApiBody({ type: UpdateCourseDto })
  @ApiResponse({ 
    status: 200, 
    description: 'Course updated successfully', 
    type: Course 
  })
  @ApiResponse({ status: 400, description: 'Bad request' })
  @ApiResponse({ status: 404, description: 'Course not found' })
  @ApiConsumes('multipart/form-data')
  @UseInterceptors(FileInterceptor('image'))
  async updateCourse(
    @Param('courseId', ParseUUIDPipe) courseId: string,
    @Body() updateCourseDto: UpdateCourseDto,
    @Query() query: CommonQueryDto,
    @TenantOrg() tenantOrg: { tenantId: string; organisationId: string },
    @UploadedFile() file?: Express.Multer.File,
  ) {

    try {
      if (file) {
        // Upload file and get the path
        updateCourseDto.image = await this.fileUploadService.uploadFile(file, { 
          type: 'course',
        });
      }
    } catch (error) {
  throw new InternalServerErrorException(`${RESPONSE_MESSAGES.ERROR.FAILED_TO_UPLOAD_FILE}: ${error.message}`);
    }

    const course = await this.coursesService.update(
      courseId,
      updateCourseDto,
      query.userId,
      tenantOrg.tenantId,
      tenantOrg.organisationId,
    );
    return course;
  }

  @Delete(':courseId')
  @ApiId(API_IDS.DELETE_COURSE)
  @HttpCode(HttpStatus.OK)
  @ApiOperation({ summary: 'Delete (archive) a course' })
  @ApiParam({ name: 'courseId', type: 'string', format: 'uuid', description: 'Course ID' })
  @ApiResponse({ 
    status: 200, 
    description: 'Course deleted successfully',
    schema: {
      properties: {
        success: { type: 'boolean' },
        message: { type: 'string' }
      }
    }
  })
  @ApiResponse({ status: 404, description: 'Course not found' })
  async deleteCourse(
    @Param('courseId', ParseUUIDPipe) courseId: string,
    @Query() query: CommonQueryDto,
    @TenantOrg() tenantOrg: { tenantId: string; organisationId: string },
  ) {
    const result = await this.coursesService.remove(
      courseId,
      query.userId,
      tenantOrg.tenantId,
      tenantOrg.organisationId
    );
    return result;
  }

  @Post('/clone/:courseId')
  @ApiId(API_IDS.COPY_COURSE)
  @ApiOperation({ 
    summary: 'Copy a course with all its modules, lessons, and media',
    description: 'Creates a deep copy of the course including all modules, lessons, and associated media files'
  })
  @ApiParam({ name: 'courseId', type: 'string', format: 'uuid', description: 'Course ID to copy' })
  @ApiResponse({ 
    status: 201, 
    description: 'Course copied successfully', 
    type: Course 
  })
  @ApiResponse({ status: 404, description: 'Course not found' })
  async cloneCourse(
    @Param('courseId', ParseUUIDPipe) courseId: string,
    @Query() query: CommonQueryDto,
    @TenantOrg() tenantOrg: { tenantId: string; organisationId: string },
  ) {
    const copiedCourse = await this.coursesService.cloneCourse(
      courseId,
      query.userId,
      tenantOrg.tenantId,
      tenantOrg.organisationId,
    );
    return copiedCourse;
  }

  @Put(':courseId/structure')
  @ApiId(API_IDS.UPDATE_COURSE_STRUCTURE)
  @ApiOperation({ 
    summary: 'Update course structure',
    description: 'Update the entire course structure including module and lesson ordering, and moving lessons between modules'
  })
  @ApiParam({ name: 'courseId', type: 'string', format: 'uuid', description: 'Course ID' })
  @ApiBody({ type: CourseStructureDto })
  @ApiResponse({ 
    status: 200, 
    description: 'Course structure updated successfully',
    schema: {
      properties: {
        success: { type: 'boolean' },
        message: { type: 'string' }
      }
    }
  })
  @ApiResponse({ status: 400, description: 'Bad request - Invalid structure data or validation error' })
  @ApiResponse({ status: 404, description: 'Course not found' })
  @ApiResponse({ status: 500, description: 'Internal server error' })
  async updateCourseStructure(
    @Param('courseId', ParseUUIDPipe) courseId: string,
    @Body() courseStructureDto: CourseStructureDto,
    @Query() query: CommonQueryDto,
    @TenantOrg() tenantOrg: { tenantId: string; organisationId: string }
  ) {
    try {
      const result = await this.coursesService.updateCourseStructure(
        courseId,
        courseStructureDto,
        query.userId,
        tenantOrg.tenantId,
        tenantOrg.organisationId
      );
      
      return result;
    } catch (error) {
      // Re-throw the error to let the global exception filter handle it
      throw error;
    }
  }
}<|MERGE_RESOLUTION|>--- conflicted
+++ resolved
@@ -12,11 +12,8 @@
   HttpCode,
   UseInterceptors,
   UploadedFile,
-<<<<<<< HEAD
   InternalServerErrorException,
-=======
   Put,
->>>>>>> 8995570a
 } from '@nestjs/common';
 import { 
   ApiTags, 
@@ -37,12 +34,9 @@
 import { CommonQueryDto } from '../common/dto/common-query.dto';
 import { ApiId } from '../common/decorators/api-id.decorator';
 import { TenantOrg } from '../common/decorators/tenant-org.decorator';
-<<<<<<< HEAD
 import { FileUploadService } from '../common/utils/local-storage.service';
 import { RESPONSE_MESSAGES } from '../common/constants/response-messages.constant';
-=======
 import { CourseStructureDto } from '../courses/dto/course-structure.dto';
->>>>>>> 8995570a
 
 
 @ApiTags('Courses')
@@ -80,17 +74,6 @@
     } catch (error) {
   throw new InternalServerErrorException(`${RESPONSE_MESSAGES.ERROR.FAILED_TO_UPLOAD_FILE}: ${error.message}`);
     }
-<<<<<<< HEAD
-
-      const course = await this.coursesService.create(
-        createCourseDto,
-        query.userId,
-        tenantOrg.tenantId,
-        tenantOrg.organisationId,
-      );
-
-      return course;
-=======
     const course = await this.coursesService.create(
       createCourseDto,
       query.userId, 
@@ -98,7 +81,6 @@
       tenantOrg.organisationId,
     );
     return course;
->>>>>>> 8995570a
   }
 
   @Get('search')
