{
  "name": "shiksha-lms-service",
  "version": "0.0.1",
  "description": "Shiksha LMS Service",
  "author": "",
  "private": true,
  "license": "UNLICENSED",
  "scripts": {
    "build": "nest build",
    "format": "prettier --write \"src/**/*.ts\" \"test/**/*.ts\"",
    "start": "nest start",
    "start:dev": "nest start --watch",
    "start:debug": "nest start --debug --watch",
    "start:prod": "node dist/main",
    "lint": "eslint \"{src,apps,libs,test}/**/*.ts\" --fix",
    "test": "jest",
    "test:watch": "jest --watch",
    "test:cov": "jest --coverage",
    "test:debug": "node --inspect-brk -r tsconfig-paths/register -r ts-node/register node_modules/.bin/jest --runInBand",
    "test:e2e": "jest --config ./test/jest-e2e.json"
  },
  "dependencies": {
<<<<<<< HEAD
    "@aws-sdk/s3-presigned-post": "^3.826.0",
    "@aws-sdk/s3-request-presigner": "^3.826.0",
    "@aws-sdk/client-s3": "^3.826.0",
=======
    "@nestjs/axios": "^4.0.0",
>>>>>>> c6f06131
    "@nestjs/cache-manager": "^3.0.1",
    "@nestjs/common": "^11.1.2",
    "@nestjs/config": "^4.0.2",
    "@nestjs/core": "^11.1.2",
    "@nestjs/platform-express": "^11.1.2",
    "@nestjs/swagger": "^11.2.0",
    "@nestjs/typeorm": "^11.0.0",
    "cache-manager": "^6.4.3",
    "class-transformer": "^0.5.1",
    "class-validator": "^0.14.1",
    "pg": "^8.16.0",
    "reflect-metadata": "^0.2.2",
    "rxjs": "^7.8.1",
    "sharp": "^0.33.2",
    "typeorm": "^0.3.24",
    "uuid": "^9.0.1"
  },
  "devDependencies": {
    "@eslint/eslintrc": "^3.2.0",
    "@eslint/js": "^9.18.0",
    "@nestjs/cli": "^11.0.0",
    "@nestjs/schematics": "^11.0.0",
    "@nestjs/testing": "^11.0.1",
    "@swc/cli": "^0.6.0",
    "@swc/core": "^1.10.7",
    "@types/express": "^5.0.0",
    "@types/jest": "^29.5.14",
    "@types/multer": "^1.4.12",
    "@types/node": "^22.10.7",
    "@types/supertest": "^6.0.2",
    "@types/uuid": "^9.0.8",
    "eslint": "^9.18.0",
    "eslint-config-prettier": "^10.0.1",
    "eslint-plugin-prettier": "^5.2.2",
    "globals": "^16.0.0",
    "jest": "^29.7.0",
    "prettier": "^3.4.2",
    "source-map-support": "^0.5.21",
    "supertest": "^7.0.0",
    "ts-jest": "^29.2.5",
    "ts-loader": "^9.5.2",
    "ts-node": "^10.9.2",
    "tsconfig-paths": "^4.2.0",
    "typescript": "^5.7.3",
    "typescript-eslint": "^8.20.0"
  },
  "jest": {
    "moduleFileExtensions": [
      "js",
      "json",
      "ts"
    ],
    "rootDir": "src",
    "testRegex": ".*\\.spec\\.ts$",
    "transform": {
      "^.+\\.(t|j)s$": "ts-jest"
    },
    "collectCoverageFrom": [
      "**/*.(t|j)s"
    ],
    "coverageDirectory": "../coverage",
    "testEnvironment": "node"
  }
}<|MERGE_RESOLUTION|>--- conflicted
+++ resolved
@@ -20,13 +20,10 @@
     "test:e2e": "jest --config ./test/jest-e2e.json"
   },
   "dependencies": {
-<<<<<<< HEAD
+    "@aws-sdk/client-s3": "^3.826.0",
     "@aws-sdk/s3-presigned-post": "^3.826.0",
     "@aws-sdk/s3-request-presigner": "^3.826.0",
-    "@aws-sdk/client-s3": "^3.826.0",
-=======
     "@nestjs/axios": "^4.0.0",
->>>>>>> c6f06131
     "@nestjs/cache-manager": "^3.0.1",
     "@nestjs/common": "^11.1.2",
     "@nestjs/config": "^4.0.2",
@@ -34,6 +31,7 @@
     "@nestjs/platform-express": "^11.1.2",
     "@nestjs/swagger": "^11.2.0",
     "@nestjs/typeorm": "^11.0.0",
+    "@tekdi/nestjs-cloud-storage": "github:tekdi/nestjs-cloud-storage",
     "cache-manager": "^6.4.3",
     "class-transformer": "^0.5.1",
     "class-validator": "^0.14.1",
