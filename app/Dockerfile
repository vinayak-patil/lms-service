<<<<<<< HEAD
FROM node:20 as dependencies
WORKDIR /app
COPY . ./
RUN npm i --force
RUN npm install fcm-node --force
RUN apt-get update 
EXPOSE 4000
CMD ["npm", "start"]
=======
# Build stage
FROM node:20-alpine AS builder

WORKDIR /app

# Copy package files
COPY package*.json ./

# Install dependencies
RUN npm ci

# Copy source code
COPY . .

# Build the application
RUN npm run build


# Expose the application port
EXPOSE 4000

# Start the application
CMD ["npm", "run", "start:dev"]
>>>>>>> cf362de3
<|MERGE_RESOLUTION|>--- conflicted
+++ resolved
@@ -1,13 +1,3 @@
-<<<<<<< HEAD
-FROM node:20 as dependencies
-WORKDIR /app
-COPY . ./
-RUN npm i --force
-RUN npm install fcm-node --force
-RUN apt-get update 
-EXPOSE 4000
-CMD ["npm", "start"]
-=======
 # Build stage
 FROM node:20-alpine AS builder
 
@@ -30,5 +20,4 @@
 EXPOSE 4000
 
 # Start the application
-CMD ["npm", "run", "start:dev"]
->>>>>>> cf362de3
+CMD ["npm", "run", "start:dev"]